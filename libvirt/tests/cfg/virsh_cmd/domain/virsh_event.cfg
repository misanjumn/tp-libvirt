- virsh.event:
    type = virsh_event
    start_vm = "no"
    variants:
        - positive_test:
            status_error = "no"
            variants:
                - no_loop:
                    only other_option reboot_event 
                - loop:
                    event_loop = "yes"
            variants:
                - no_timeout:
                - timeout:
<<<<<<< HEAD
                    only all_events
=======
>>>>>>> 15c4df2b
                    event_timeout = "90"
            variants:
                - other_option:
                - all_events:
                    event_all_option = "yes"
                    events_list = "start,vcpupin,setmem,destroy"
                    mem_size = 512000
                - lifecycle_events:
                    event_name = "lifecycle"
                    variants:
                        - create_destroy:
                              events_list = "create,destroy"
                        - suspend_resume:
                              events_list = "suspend,resume"
                        - edit:
                              events_list = "edit"
                        - save_restore:
                              events_list = "save,restore"
                        - undefine_define:
                              events_list = "undefine,define"
                        - start_stop:
                              events_list = "start,shutdown"
                        - shutdown_from_host:
                            only test_events
                            signal = 'SIGTERM'
                            events_list = "shutdown"
                        - crash_panic:
                            only test_events
                            events_list = "crash"
                            panic_model = 'isa'
                            addr_type = 'isa'
                            addr_iobase = '0x505'
                - reboot_event:
                    event_name = "reboot"
                    events_list = "reset"
                - tunable_event1:
                    event_name = "tunable"
                    events_list = "emulatorpin"
                - tunable_event2:
                    event_name = "tunable"
                    events_list = "vcpupin"
                - balloon-change_event:
                    event_name = "balloon-change"
                    events_list = "setmem"
                    mem_size = 512000
                - device-added-removed_event:
                    event_all_option = "yes"
                    events_list = "device-added-removed"
                - block-threshold_event:
                    event_name = "block-threshold"
                    events_list = "block-threshold"
                    variants:
                        - qcow2_test:
                             disk_format = "qcow2"
                        - raw_test:
                             disk_format = "raw"
                - tray-change_event:
                    event_name = "tray-change"
                    events_list = "change-media"
                    device_target_bus = "ide"
                    q35:
                        device_target_bus = "scsi"
                - rtc-change_event:
                    event_name = "rtc-change"
                    events_list = "hwclock"
                - metadata-change_event:
                    event_name = "metadata-change"
                    events_list = "metadata_set,metadata_edit,metadata_remove"
                    metadata_uri = "http://app.org/"
                    metadata_key = "app"
                    metadata_value = "<app xmlns:foobar='http://foo.bar/'></app>"
                - device-removal-failed_event:
                    event_name = "device-removal-failed"
                    events_list = "detach-dimm"
                    max_mem = 25600000
                    maxmem_slots = "16"
                    mem_unit = "KiB"
                    memory = 4048896
                    current_mem = 4048896
                    dimm_unit = "m"
                    dimm_size = 128
                    expected_fails = "unplug of device was rejected by the guest"
            variants:
                - virsh_event:
                    # Test virsh event
                    qemu_monitor_test = "no"
                    variants:
                        - list_events:
                            only other_option
                            only no_loop
                            only no_timeout
                            event_list_option = "yes"
                        - test_events:
                            no other_option
                        - test_multiple_domains:
                            only lifecycle_events
                            multi_vms = "yes" 
                - qemu_monitor_event:
                    # Test virsh qemu_monitor_event
                    no other_option
                    qemu_monitor_test = "yes"
                    variants:
                        - pretty_option:
                            event_option = "--pretty"
                        - regex_option:
                            only lifecycle_events
                            event_option = "--regex"
                        - no-case_option:
                            only lifecycle_events
                            event_option = "--no-case"
        - negative_test:
            status_error = "yes"
            variants:
                - invalid_event:
                    event_name = "xyz"
                - invalid_timeout:
                    event_name = "lifecycle"
                    event_timeout = "xyz"
            variants:
                - virsh_event:
                    # Test virsh event
                    qemu_monitor_test = "no"
                - qemu_monitor_event:
                    # Test virsh qemu_monitor_event
                    no invalid_event
                    qemu_monitor_test = "yes"<|MERGE_RESOLUTION|>--- conflicted
+++ resolved
@@ -12,10 +12,7 @@
             variants:
                 - no_timeout:
                 - timeout:
-<<<<<<< HEAD
                     only all_events
-=======
->>>>>>> 15c4df2b
                     event_timeout = "90"
             variants:
                 - other_option:
