import re
import os
import logging
import tempfile

from avocado.utils import process
from virttest import data_dir
from virttest import utils_misc
from virttest.utils_v2v import multiple_versions_compare
from virttest.utils_v2v import params_get


def run(test, params, env):
    """
    Basic nbdkit tests
    """
    checkpoint = params.get('checkpoint')
    version_requried = params.get('version_requried')

    def test_filter_stats_fd_leak():
        """
        check if nbdkit-stats-filter leaks an fd
        """
        tmp_logfile = os.path.join(data_dir.get_tmp_dir(), "nbdkit-test.log")
        cmd = """
nbdkit -U - --filter=log --filter=stats sh - \
  logfile=/dev/null statsfile=/dev/null \
  --run 'qemu-io -r -f raw -c "r 0 1" $nbd' <<\EOF
  case $1 in
    get_size) echo 1m;;
    pread) ls -l /proc/$$/fd > %s
      dd iflag=count_bytes count=$3 if=/dev/zero || exit 1 ;;
    *) exit 2 ;;
  esac
EOF
""" % tmp_logfile

        process.run(cmd, shell=True)

        count = 0
        with open(tmp_logfile) as fd:
            ptn = r'(\d+)\s+->\s+\'(pipe|socket):'
            cont = fd.read()
            logging.debug('all fds:\n%s', cont)
            for i, _ in re.findall(ptn, cont):
                if int(i) > 2:
                    count += 1
        if count > 0:
            test.fail('nbdkit-stats-filter leaks %d fd' % count)

    def test_has_run_againt_vddk7_0():
        """
        check if nbdkit --run + vddk + esx7.0 works.
        """
        from virttest.utils_pyvmomi import VSphereConnection, vim

        vm_name = params_get(params, "main_vm")
        if not vm_name:
            test.error('No VM specified')
        # vsphere server's host name or IP address
        vsphere_host = params_get(params, "vsphere_host")
        vsphere_user = params_get(params, "vsphere_user", 'root')
        # vsphere password
        vsphere_pwd = params_get(params, "vsphere_pwd")
        vsphere_passwd_file = params_get(
            params, "vpx_passwd_file", '/tmp/v2v_vpx_passwd')
        with open(vsphere_passwd_file, 'w') as fd:
            fd.write(vsphere_pwd)

        # get vm and file's value
        connect_args = {
            'host': vsphere_host,
            'user': vsphere_user,
            'pwd': vsphere_pwd}
        with VSphereConnection(**connect_args) as conn:
            conn.target_vm = vm_name
            nbdkit_vm_name = 'moref=' + \
                str(conn.target_vm).strip('\'').split(':')[1]
            nbdkit_file = conn.get_hardware_devices(
                dev_type=vim.vm.device.VirtualDisk)[0].backing.fileName

        # vddk_libdir
        vddk_libdir_src = params_get(params, "vddk_libdir_src")
        with tempfile.TemporaryDirectory(prefix='vddklib_') as vddk_libdir:
            utils_misc.mount(vddk_libdir_src, vddk_libdir, 'nfs')
            vddk_thumbprint = '11'
            nbdkit_cmd = """
nbdkit -rfv -U - --exportname / \
  --filter=cacheextents --filter=retry vddk server=%s user=%s password=+%s vm=%s \
  file='%s' libdir=%s --run 'qemu-img info $nbd' thumbprint=%s
""" % (vsphere_host, vsphere_user, vsphere_passwd_file, nbdkit_vm_name, nbdkit_file, vddk_libdir, vddk_thumbprint)
            # get thumbprint by a trick
            cmd_result = process.run(
                nbdkit_cmd, shell=True, ignore_status=True)
            output = cmd_result.stdout_text + cmd_result.stderr_text
            vddk_thumbprint = re.search(
                r'PeerThumbprint:\s+(.*)', output).group(1)

            # replace thumbprint with correct value
            nbdkit_cmd = nbdkit_cmd.strip()[:-2] + vddk_thumbprint
            logging.info('nbdkit command:\n%s', nbdkit_cmd)

<<<<<<< HEAD
            if checkpoint == 'vddk_stats':
                vddk_stats = params_get(params, "vddk_stats")
                nbdkit_cmd = nbdkit_cmd + ' -D vddk.stats=%s' % vddk_stats
                logging.info('nbdkit command with -D option:\n%s', nbdkit_cmd)

=======
>>>>>>> b2cb4da3
            # Run the final nbdkit command
            output = process.run(nbdkit_cmd, shell=True).stdout_text
            utils_misc.umount(vddk_libdir_src, vddk_libdir, 'nfs')
            if checkpoint == 'vddk_stats':
                if vddk_stats == 1 and not re.search(r'VDDK function stats', output):
                    test.fail('failed to test vddk_stats')
                if vddk_stats == 0 and re.search(r'VDDK function stats', output):
                    test.fail('failed to test vddk_stats')
            if checkpoint == 'has_run_againt_vddk7_0' and not re.search(r'virtual size', output):
                test.fail('failed to test has_run_againt_vddk7_0')

    def test_memory_max_disk_size():
        """
        check case for bz1913740
        """
        if multiple_versions_compare('[qemu-kvm-5.2.0-3,)'):
            mem_size = "2**63 - 2**30"
            invalid_mem_size = "2**63 - 2**30 + 1"
        else:
            mem_size = "2**63 - 512"
            invalid_mem_size = "2**63 - 512 + 1"

        cmd = 'nbdkit memory $((%s)) --run \'qemu-img info "$uri"\'' % mem_size
        cmd_result = process.run(cmd, shell=True, ignore_status=True)
        if cmd_result.exit_status != 0:
            test.fail('failed to test memory_max_disk_size')

        cmd = 'nbdkit memory $((%s)) --run \'qemu-img info "$uri"\'' % invalid_mem_size
        expected_msg = 'File too large'
        cmd_result = process.run(cmd, shell=True, ignore_status=True)
        if cmd_result.exit_status == 0 or expected_msg in cmd_result.stdout_text:
            test.fail('failed to test memory_max_disk_size')

    if version_requried and not multiple_versions_compare(
            version_requried):
        test.cancel("Testing requires version: %s" % version_requried)

    if checkpoint == 'filter_stats_fd_leak':
        test_filter_stats_fd_leak()
    elif checkpoint in ['has_run_againt_vddk7_0', 'vddk_stats']:
        test_has_run_againt_vddk7_0()
    elif checkpoint == 'memory_max_disk_size':
        test_memory_max_disk_size()
    else:
        test.error('Not found testcase: %s' % checkpoint)<|MERGE_RESOLUTION|>--- conflicted
+++ resolved
@@ -100,14 +100,11 @@
             nbdkit_cmd = nbdkit_cmd.strip()[:-2] + vddk_thumbprint
             logging.info('nbdkit command:\n%s', nbdkit_cmd)
 
-<<<<<<< HEAD
             if checkpoint == 'vddk_stats':
                 vddk_stats = params_get(params, "vddk_stats")
                 nbdkit_cmd = nbdkit_cmd + ' -D vddk.stats=%s' % vddk_stats
                 logging.info('nbdkit command with -D option:\n%s', nbdkit_cmd)
 
-=======
->>>>>>> b2cb4da3
             # Run the final nbdkit command
             output = process.run(nbdkit_cmd, shell=True).stdout_text
             utils_misc.umount(vddk_libdir_src, vddk_libdir, 'nfs')
