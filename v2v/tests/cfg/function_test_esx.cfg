- function_test_esx:
    type = 'function_test_esx'
    vm_type = 'libvirt'
    start_vm = 'no'
    take_regular_screendumps = no
    v2v_timeout = '7200'
    default_output_format = 'qcow2'
    vpx_passwd_file = "/tmp/v2v_vpx_passwd"
    v2v_debug = on

    # Guest info
    main_vm = VM_NAME_ESX_DEFAULT_V2V_EXAMPLE
    os_type = 'linux'
    username = 'root'
    password = GENERAL_GUEST_PASSWORD

    # Standard shell parameters
    remote_shell_client = 'ssh'
    remote_shell_port = 22
    remote_shell_prompt = '^\w:\\.*>\s*$|^\[.*\][\#\$]\s*$'
    status_test_command = 'echo $?'

    # All guests are in esx server, variant 'vms' is useless.
    vms = ''

    variants:
        - it_vddk:
            only source_esx
            input_transport = 'vddk'
            # Set the real vddk_libdir/thumbprint or keep it commented
            #vddk_libdir = VDDK_LIB_DIR_EXAMPLE
            #vddk_thumbprint = VDDK_THUMBPRINT_EXAMPLE
            variants:
                - vpx_uri:
                - esx_uri:
                    src_uri_type = 'esx'
        - it_default:
    variants:
        - kubevirt:
            only dest_kubevirt
            only multiple_disks
        - json:
            only dest_json
            only uefi.win2019,device_map,without_ip_option,env_leak,block_dev
            variants:
                - default:
                  no block_dev
                - pattern:
                    json_disk_pattern = '%%{GuestName}-%{GuestName}-%{DiskDeviceName}-%{DiskNo}'
        - local:
            only dest_local
            only uefi.win2019,device_map,without_ip_option,env_leak,block_dev,cve_2022_2211
        - qemu:
            only dest_qemu
            only uefi.win2019
        - libvirt:
            only dest_libvirt
            only uefi,GPO_AV,special_name,suse,local_storage,unset,lvm_multiple_disks,genid_xml
        - rhev:
            only dest_rhev.NFS
            variants:
                - rhv_upload:
                    output_method = "rhv_upload"
                    rhv_upload_passwd = ${ovirt_engine_password}
                    rhv_upload_passwd_file = "/tmp/rhv_upload_passwd_file"
                    rhv_upload_opts = "-oc ${ovirt_engine_url} -op ${rhv_upload_passwd_file} -oo rhv-cafile=${local_ca_file_path} -oo rhv-cluster=${cluster_name}"
                - rhv:
                    output_method = "rhev"
    variants:
        - esx_60:
            only source_esx.esx_60
        - esx_65:
            only source_esx.esx_65
        - esx_67:
            only source_esx.esx_67
        - esx_70:
            only source_esx.esx_70
        - esx_80:
            only source_esx.esx_80
    variants:
        - windows:
            os_type = 'windows'
            shutdown_command = 'shutdown /s /f /t 0'
            reboot_command = 'shutdown /r /f /t 0'
            status_test_command = 'echo %errorlevel%'
            shell_prompt = '^\w:\\.*>\s*$'
            shell_linesep = '\r\n'
            shell_client = 'nc'
            shell_port = 10022
            file_transfer_client = 'rss'
            file_transfer_port = 10023
            redirs += ' file_transfer'
            guest_port_remote_shell = 10022
            guest_port_file_transfer = 10023
            rtc_base = 'localtime'
            network_query = 'ipconfig /all'
            restart_network = 'ipconfig /renew'
            vm_user = 'Administrator'
            vm_pwd = DEFAULT_WIN_VM_PASSWORD
            variants:
                 - skip_qemufwcfg:
                    only esx_80
                    main_vm = VM_NAME_ESX80_WIN2022_V2V_EXAMPLE
                    version_required = "[virt-v2v-2.2.0-5.el9,)"
                    msg_content_yes = "windows: skipping qemufwcfg stub driver in favor of fwcfg driver"
                    v2v_debug = force_on
                - program_files_2:
                    only esx_67
                    os_version = 'PROGRAM_FILES_2_OS_VERSION_V2V_EXAMPLE'
                    main_vm = 'PROGRAM_FILES_2_VM_NAME_V2V_EXAMPLE'
                    expect_msg = 'no'
                    msg_content = '.*case_sensitive_path: v2v: no file or directory.*'
                - rhev_file:
                    only esx_67
                    no libvirt
                    checkpoint = 'rhev_file'
                    os_version = OS_VERSION_RHEV_FILE_V2V_EXAMPLE
                    main_vm = RHEV_FILE_VM_NAME_V2V_EXAMPLE
                    expect_msg = 'no'
                    msg_content = 'virt-v2v: warning: /usr/share/virt-tools/pnp_wait.exe is missing.*?Firstboot scripts may conflict with PnP'
                - uefi:
                    boottype = 3
                    variants:
                        - win2019:
                            only esx_67
                            main_vm = VM_NAME_ESX_UEFI_WINDOWS_V2V_EXAMPLE
                            os_version = "win2019"
                            checkpoint = 'fstrim_warning'
                            msg_content = 'virt-v2v: warning: fstrim on guest filesystem /dev/.*? failed.  Usually'
                            expect_msg = yes
                - schtask:
                    only esx_70
                    checkpoint = "ogac"
                    virtio_win_path = "/usr/share/virtio-win/"
                    os_version = VM_VERSION_WIN_SCHTASKS_V2V_EXAMPLE
                    main_vm = VM_NAME_WIN_SCHTASKS_V2V_EXAMPLE
                - OGAC:
                    only esx_67
                    checkpoint = "ogac"
                    virtio_win_path = EXPORT_VIRTIO_WIN_PATH_V2V_EXAMPLE
                    variants:
                        - win2008r2:
                            os_version = "win2008r2"
                            main_vm = VM_NAME_WIN2008R2_V2V_EXAMPLE
                        - win8:
                            os_version = "win8"
                            main_vm = VM_NAME_WIN8_V2V_EXAMPLE
                        - win8_1:
                            os_version = "win8.1"
                            main_vm = VM_NAME_WIN81_V2V_EXAMPLE
                        - win2012:
                            os_version = "win2012"
                            main_vm = VM_NAME_WIN2012_V2V_EXAMPLE
                        - win2012r2:
                            os_version = "win2012r2"
                            main_vm = VM_NAME_WIN2012R2_V2V_EXAMPLE
                        - win10:
                            os_version = "win10"
                            main_vm = VM_NAME_WIN10_V2V_EXAMPLE
                        - win2016:
                            main_vm = VM_NAME_WIN2016_V2V_EXAMPLE
                            os_version = "win2016"
                        - win2019:
                            main_vm = VM_NAME_WIN2019_V2V_EXAMPLE
                            os_version = "win2019"
                - virtio_win:
                    only esx_67
                    main_vm = 'ESX_VM_NAME_VIRTIO_WIN_V2V_EXAMPLE'
                    os_version = 'OS_VERSION_VIRTIO_WIN_V2V_EXAMPLE'
                    virtio_win_dir = '/usr/share/virtio-win/'
                    virtio_win_env = 'VIRTIO_WIN'
                    checkpoint = 'virtio_win_'
                    variants:
                        - unset:
                            checkpoint += 'unset'
                            missing = 'Red Hat VirtIO SCSI,Red Hat VirtIO Ethernet Adapte'
                            only dest_libvirt
                        - custom:
                            checkpoint += 'custom'
                        - iso_mount:
                            checkpoint += 'iso_mount'
                        - iso_file:
                            checkpoint += 'iso_file'
                - virtio_iso_blk:
                    only esx_67
                    checkpoint = "virtio_iso_blk"
                    virtio_win_path = '/usr/share/virtio-win/virtio-win.iso'
                    main_vm = VM_NAME_WIN2019_V2V_EXAMPLE
                    os_version = "win2019"
                - mac_ip:
                    checkpoint = 'mac_ip'
                    variants:
                        - 1_dhcp:
                            only esx_67
                            main_vm = VM_NAME_WIN_1_DHCP_IP_V2V_EXAMPLE
                            v2v_opts = VM_NAME_WIN_1_DHCP_IP_MAC_CONF_V2V_EXAMPLE
                        - 1_static:
                            only esx_65
                            main_vm = VM_NAME_WIN_1_STATIC_IP_V2V_EXAMPLE
                            v2v_opts = VM_NAME_WIN_1_STATIC_IP_MAC_CONF_V2V_EXAMPLE
                        - 3_dhcp:
                            only esx_70
                            main_vm = VM_NAME_WIN_3_DHCP_IP_V2V_EXAMPLE
                            v2v_opts = VM_NAME_WIN_3_DHCP_IP_MAC_CONF_V2V_EXAMPLE
                - vmware_tools:
                    only esx_70
                    checkpoint = 'vmware_tools'
                    main_vm = VM_NAME_WIN_VMWARE_TOOLS_V2V_EXAMPLE
                - rhsrvany_md5:
                    only esx_67
                    checkpoint = 'rhsrvany_checksum'
                    main_vm = VM_NAME_WIN2019_V2V_EXAMPLE
                    os_version = 'win2019'
                - external_poweroff:
                    only esx_67
                    only negative_test
                    main_vm = VM_NAME_WIN_EXTERNAL_POWEROFF_V2V_EXAMPLE
                    msg_content = "virt-v2v: error: filesystem was mounted read-only, even though we asked for it to be mounted read-write."
                    expect_msg = yes
                - genid_xml:
                    only dest_libvirt
                    only esx_70
                    version_requried = "[libvirt-7.6.0-2,)"
                    checkpoint = 'genid_xml'
                    main_vm = VM_NAME_ESX70_GENID_WIN2019_V2V_EXAMPLE
                    os_version = "win2019"
                - ovirt_id:
                    only esx_80
                    only rhev..rhv_upload
                    version_required = "[virt-v2v-2.2.0-5.el9,)"
                    v2v_debug = force_on
                    variants:
                        - win2019:
                            main_vm = VM_NAME_ESX80_WIN2019_V2V_EXAMPLE
                            msg_content_yes = "ovirt:id='31'"
                            os_version = win2019
                        - win2022:
                            main_vm = VM_NAME_ESX80_WIN2022_V2V_EXAMPLE
                            msg_content_yes = "ovirt:id='37'"
                            os_version = win2022
                        - win11:
                            main_vm = VM_NAME_ESX80_WIN11_V2V_EXAMPLE
                            msg_content_yes = "ovirt:id='36'"
                            os_version = win11
        - with_cdrom:
            only esx_70
            main_vm = 'VM_NAME_ESX_CDROM_V2V_EXAMPLE'
            checkpoint = 'cdrom'
        - vddk_errors:
            only esx_70
            #add required version due to bug2104720
            version_requried = "[nbdkit-1.30.8-1,)"
            main_vm = 'VM_NAME_ESX70_RHEL8_V2V_EXAMPLE'
            fqdn_record = 'VCENTER_HOST_IP_RECORD'
            checkpoint = 'vddk_error'
            msg_content = "VDDK_PhoneHome"
            expect_msg = no
        - vddk_errors_41_disks:
            only negative_test
            only esx_70
            #add required version due to bug2051564
            version_requried = "[virt-v2v-2.0.7-1,)"
            main_vm = 'VM_NAME_ESX70_41DISKS_V2V_EXAMPLE'
            fqdn_record = 'VCENTER_HOST_IP_RECORD'
            checkpoint = 'vddk_error'
            msg_content_no = "VDDK_PhoneHome"
            msg_content_yes = "virt-v2v: error: this output module doesn't support copying more than 23 disks"
        - migrated_vm:
            only esx_67
            main_vm = 'VM_NAME_ESX_MIGRATED_V2V_EXAMPLE'
            libguestfs_backend = 'direct'
        - local_storage:
            only esx_70
            main_vm = "VM_NAME_ESX_LOCALSTORAGE_V2V_EXAMPLE"
        - multiple_disks:
            only esx_70
            main_vm = 'VM_NAME_ESX_MULDISKS_V2V_EXAMPLE'
        - multiple_cpus:
            only esx_70
            main_vm = 'VM_NAME_ESX_MULCPUS_V2V_EXAMPLE'
        - special_name:
            only esx_70
            #add required version due to bug2076013
            version_required = "[virt-v2v-2.0.7-1.el9,)"
            #rhv env does not allowed guest to have special characters
            only libvirt
            main_vm = "VM_NAME_ESX_SPECIALNAME_V2V_EXAMPLE"
        - cloned_vm:
            only esx_70
            boottype = 3
            main_vm = 'VM_NAME_ESX_CLONED_V2V_EXAMPLE'
        - esx_template:
            only esx_70
            boottype = 3
            main_vm = 'VM_NAME_ESX_TEMPLATE_V2V_EXAMPLE'
        - esx_snapshot:
            only esx_65
            checkpoint = snapshot
            main_vm = VM_NAME_ESX_SNAPSHOT_V2V_EXAMPLE
            removed_file = ESX_REMOVED_FILE_V2V_EXAMPLE
        - uefi:
            boottype = 3
            version_required = "[libguestfs-1.40,)"
            variants:
                - ovmf:
                    variants:
                        - rhel7:
                            only esx_67
                            main_vm = VM_NAME_ESX_UEFI_RHEL7_V2V_EXAMPLE
        - raid:
            variants:
                -  bios:
                    only esx_60
                    main_vm = VM_NAME_ESX_RAID_V2V_EXAMPLE
                -  uefi:
                    boottype = 3
                    version_required = "[libguestfs-1.40,)"
                    only source_esx.esx_67
                    main_vm = VM_NAME_ESX_UEFI_RAID_V2V_EXAMPLE
        - iscsi_storage:
            only esx_70
            main_vm = "VM_NAME_ISCSI_STORAGE_V2V_EXAMPLE"
        - GPO_AV:
            only esx_60
            main_vm = 'VM_NAME_GPO_AV_V2V_EXAMPLE'
            checkpoint = 'GPO_AV'
            msg_content = 'virt-v2v: warning: this guest has Windows Group Policy Objects%virt-v2v: warning: this guest has Anti-Virus \(AV\) software'
            expect_msg = yes
            skip_vm_check = yes
            skip_reason = 'guest version is too old'
        - AV_WIN7:
            only esx_67
            main_vm = 'VM_NAME_AV_WIN7_V2V_EXAMPLE'
            msg_content = 'virt-v2v: warning: this guest has Anti-Virus \(AV\) software'
            expect_msg = yes
            skip_vm_check = yes
            skip_reason = 'guest version is too old'
        - vmtools:
            variants:
                - pkgs:
                    only esx_70
                    main_vm = VM_NAME_VMTOOLS_V2V_EXAMPLE
                    checkpoint = vmtools
                    removed_pkgs = vmware-tools-libraries-nox,vmware-tools-foundation,vmware-tools-libraries-x
                - service:
                    only esx_60
                    main_vm = VM_NAME_VMTOOLS_SERVICE_V2V_EXAMPLE
                    checkpoint = "vmtools,service
                    service_name = vmware-tools
        - modprobe:
            only esx_60
            main_vm = VM_NAME_RHEL5_V2V_EXAMPLE
            enable_legacy_policy = yes
            checkpoint = modprobe
            cfg_content = 'alias eth0 virtio_net'
        - passthru:
            only esx_70
            main_vm = VM_NAME_DEVICE_PASSTHRU_V2V_EXAMPLE
        - empty_cdrom:
            only esx_60
            main_vm = VM_NAME_EMPTY_CDROM_V2V_EXAMPLE
            checkpoint = empty_cdrom
            skip_vm_check = yes
            skip_reason = "No vm is created in this case"
        - option_root:
            main_vm = VM_NAME_MULTIPLE_LINUX_V2V_EXAMPLE
            checkpoint = root
            v2v_timeout = '7200'
            interaction_run = 'yes'
            variants:
                - ask:
                    only esx_70
                    main_vm = VM_NAME_ESX70_MULTIPLE_LINUX_V2V_EXAMPLE
                    root_option = ask
                    choice = 2
                    msg_content = 'virt-v2v: warning: fstrim on guest filesystem'
                    expect_msg = no
                - first:
                    only esx_67
                    root_option = first
                    skip_vm_check = yes
                    skip_reason = "Can't boot into first os  without selecting by user during booting after v2v conversion"
                - single:
                    only esx_67
                    root_option = single
                    only negative_test
                - dev_sdx:
                    only esx_67
                    root_option = '/dev/sda1'
                    skip_vm_check = yes
                    skip_reason = "/dev/sda1 belongs to the first OS which can't boot into without selecting by user during booting after v2v conversion"
                - dev_vglv:
                    only esx_67
                    root_option = '/dev/rhel/root'
            checkpoint += ,${root_option}
        - device_map:
            only esx_67
            checkpoint = device_map
            main_vm = VM_NAME_ESX_RHEL7_V2V_EXAMPLE
            device_map_path = /boot/grub2/device.map
        - fstab_comma:
            only esx_65
            checkpoint = fstab_comma
            main_vm = VM_NAME_ESX_FSTAB_SEPBY_COMMA
            msg_content = 'virt-v2v: warning: mount: mount exited with status 32: mount:.*? already mounted .*?\(ignored\)'
            expect_msg = yes
        - with_proxy:
            only esx_60
            no libvirt
            main_vm = VM_NAME_ESX_WITH_PROXY
            checkpoint = with_proxy
            esx_http_proxy = HTTP_PROXY_V2V_EXAMPLE
            esx_https_proxy = HTTPS_PROXY_V2V_EXAMPLE
        - usr_partition:
            only esx_70
            main_vm = VM_NAME_USR_PARTITION_V2V_EXAMPLE
        - dir_permission:
            only esx_70
            main_vm = VM_NAME_ESX70_RHEL9_V2V_EXAMPLE
            version_required = "[virt-v2v-1.45.99-2,)"
            msg_content = 'setting owner of .*? to 107:root'
            expect_msg = yes
            v2v_debug = force_on
        - lvm_multiple_disks:
            only esx_65
            only libvirt
            main_vm = VM_NAME_LVM_MULTIPLE_DISKS_V2V_EXAMPLE
        - resume_rhel7:
            only esx_65
            os_version = OS_VERSION_RESUME_RHEL7_V2V_EXAMPLE
            checkpoint = resume_swap
            main_vm = VM_NAME_RESUME_RHEL7_V2V_EXAMPLE
        - resume_rhel6:
            only esx_67
            enable_legacy_policy = yes
            os_version = OS_VERSION_RESUME_RHEL6_V2V_EXAMPLE
            checkpoint = resume_swap
            main_vm = VM_NAME_RESUME_RHEL6_V2V_EXAMPLE
        - resume_mapper:
            only esx_67
            msg_content = 'unknown device "mapper"'
            expect_msg = no
            main_vm = VM_NAME_RESUME_MAPPER_V2V_EXAMPLE
        - epoch:
            only esx_67
            main_vm = 'VM_NAME_ESX_EPOCH_V2V_EXAMPLE'
            version_required = "[libguestfs-1.40.2-1,)"
            enable_legacy_policy = yes
        - without_file_architecture:
            only esx_67
            main_vm = 'VM_NAME_NO_FILE_ARCHITECTURE_V2V_EXAMPLE'
            checkpoint = file_architecture
            version_required = "[libguestfs-1.40.2-4,)"
        - invalid_rhv_pem:
            only esx_67
            only negative_test..rhev.rhv_upload
            main_vm = VM_NAME_RHEL7_V2V_EXAMPLE
            checkpoint = 'invalid_pem'
            rhv_upload_opts = "${rhv_upload_opts} -oo rhv-verifypeer=true"
            msg_content = 'virt-v2v: error: failed server prechecks, see earlier errors'
            expect_msg = yes
        - no-copy-illegal:
            only esx_67
            main_vm = VM_NAME_RHEL7_V2V_EXAMPLE
            only negative_test..rhev.rhv_upload
            expect_msg = yes
            v2v_opts = "--no-copy"
            # Means version >= libguestfs-1.40.2-15
            version_required = "[libguestfs-1.40.2-15,)"
            has_rhv_disk_uuid = 'yes'
            variants:
                - no_rhv-disk-uuid:
                    # Means version between virt-v2v-1.45.1-1 and  virt-v2v-1.45.3-1.el9
                    version_required = "[virt-v2v-1.45.1-1,virt-v2v-1.45.3-1.el9)"
                    msg_content = "virt-v2v: error: there must be .-oo rhv-disk-uuid. parameters passed on"
                    checkpoint = "no_uuid"
                - mismatched_rhv-disk-uuid:
                    checkpoint = "mismatched_uuid"
                    msg_content = "virt-v2v: error: the number of .-oo rhv-disk-uuid. parameters .*? has to match the number of guest disk images"
                - invalid_rhv-disk-uuid:
                    msg_content = "-o rhv-upload: invalid UUID for -oo rhv-disk-uuid"
                    version_required = "[virt-v2v-1.45.1-1,)"
                    variants:
                        - null:
                            v2v_opts = "--no-copy -oo rhv-disk-uuid 00000000-0000-0000-0000-000000000000"
                        - illegal:
                            v2v_opts = "--no-copy -oo rhv-disk-uuid abc-de"
                        - illegal_format:
                            v2v_opts = "--no-copy -oo rhv-disk-uuid fc236597-1041-4885-bec9-1d71257c256u"
                - exist_rhv-disk-uuid:
                    version_required = "[virt-v2v-1.45.1-1,)"
                    checkpoint = "exist_uuid"
                    v2v_opts = ""
                    msg_content = "Disk with the UUID .*? already exists"
        - no-copy:
            only esx_67
            only rhev.rhv_upload
            # Means version >= libguestfs-1.40.2-15
            version_required = "[libguestfs-1.40.2-15,)"
            main_vm = VM_NAME_RHEL7_V2V_EXAMPLE
            has_rhv_disk_uuid = 'yes'
            v2v_opts = "--no-copy"
            skip_vm_check = yes
            skip_reason = '--no-copy is specified, no images will be copied'
            variants:
                - normal:
                - without_rhv-disk-uuid:
                  # Means version >= virt-v2v-1.45.3-1.el9
                  version_required = "[virt-v2v-1.45.3-1.el9,)"
                  checkpoint = "no_uuid"
        # ovirt-guest-agent-common
        - OGAC:
            checkpoint = "ogac"
            virtio_win_path = EXPORT_VIRTIO_WIN_PATH_V2V_EXAMPLE
            implementation_change_ver = "[virt-v2v-2.0.6-3,)"
            variants:
                - rhel6:
                  only esx_67
                  enable_legacy_policy = yes
                  qa_path = 'linux/el6'
                  qa_url = QEMU_GUEST_AGENT_EL6_DOWNLOAD_URL_V2V_EXAMPLE
                  main_vm = VM_NAME_RHEL6_V2V_EXAMPLE
                - rhel7:
                  only esx_67
                  qa_path = 'linux/el7'
                  qa_url = QEMU_GUEST_AGENT_EL7_DOWNLOAD_URL_V2V_EXAMPLE
                  main_vm = VM_NAME_RHEL7_V2V_EXAMPLE
                - rhel8:
                  only esx_67
                  qa_path = 'linux/el8'
                  qa_url = QEMU_GUEST_AGENT_EL8_DOWNLOAD_URL_V2V_EXAMPLE
                  main_vm = VM_NAME_RHEL8_V2V_EXAMPLE
                - rhel9:
                  only esx_70
                  version_required = "[libguestfs-1.45.6-2,)"
                  qa_path = 'linux/el9'
                  qa_url = QEMU_GUEST_AGENT_EL9_DOWNLOAD_URL_V2V_EXAMPLE
                  main_vm = VM_NAME_ESX70_RHEL9_V2V_EXAMPLE
                - ubuntu:
                  only esx_67
                  version_required = "[virt-v2v-2.0.6-3,)"
                  qa_path = 'linux/debian'
                  qa_url = QEMU_GUEST_AGENT_DEBIAN_DOWNLOAD_URL_V2V_EXAMPLE
                  main_vm = VM_NAME_UBUNTU_V2V_EXAMPLE
                - debian:
                  only esx_67
                  version_required = "[virt-v2v-2.0.6-3,)"
                  qa_path = 'linux/debian'
                  qa_url = QEMU_GUEST_AGENT_DEBIAN_DOWNLOAD_URL_V2V_EXAMPLE
                  main_vm = VM_NAME_DEBIAN_V2V_EXAMPLE
                - sles:
                  only esx_67
                  qa_path = 'linux/lp151'
                  qa_url = QEMU_GUEST_AGENT_SUSE_DOWNLOAD_URL_V2V_EXAMPLE
                  main_vm = VM_NAME_SLES_V2V_EXAMPLE
                - opensuse:
                  only esx_67
                  boottype = 2
                  qa_path = 'linux/lp151'
                  qa_url = QEMU_GUEST_AGENT_SUSE_DOWNLOAD_URL_V2V_EXAMPLE
                  main_vm = VM_NAME_OPENSUSE_V2V_EXAMPLE
        - ubuntu-openvm-tools:
            only esx_67
            main_vm = VM_NAME_UBUNTUTOOS_V2V_EXAMPLE
            checkpoint = "ubuntu_tools"
        - system_rhv_pem:
            only esx_67
            only rhev.rhv_upload
            # Means version >= libguestfs-1.40.2-21
            version_required = "[libguestfs-1.40.2-21,)"
            rhv_upload_opts = "${rhv_upload_opts} -oo rhv-verifypeer=true"
            variants:
                - set:
                    checkpoint = "system_rhv_pem,set"
                - unset:
                    only negative_test
                    checkpoint = "system_rhv_pem,unset"
                    msg_content = "virt-v2v: error: -o rhv-upload: must use .-oo rhv-cafile. .*? oVirt or RHV"
                    expect_msg = no
        - without_default_net:
            only esx_70
            main_vm = VM_NAME_ESX70_RHEL7_V2V_EXAMPLE
            checkpoint = "without_default_net"
            v2v_debug = force_on
            expect_msg = 'no'
            msg_content = 'Cannot remove Virtual Disk. Related operation is currently in progress'
        - log_size_decrease:
            only esx_67
            version_requried = "[virt-v2v-1.42.0-3,);[nbdkit-server-1.17.4,)"
            v2v_debug = force_on
            checkpoint = 'log decrease'
            main_vm = VM_NAME_RHEL7_V2V_EXAMPLE
            expect_msg = 'yes'
            msg_content = 'libvirt version:%virt-v2v: virt-v2v'
        - copy_on_read:
            only esx_70
            v2v_debug = force_on
            expect_msg = 'yes'
            msg_content = 'v2v: add_drive.*?copyonread:true'
            main_vm = VM_NAME_ESX70_RHEL7_V2V_EXAMPLE
        - env_leak:
            only esx_67
            only dest_json,local
            main_vm = VM_NAME_WIN2019_V2V_EXAMPLE
            env_settings = 'HOME=/root LIBGUESTFS_BACKEND=direct'
            unprivileged_user = 'USER_UNPRIVILEGED_V2V_EXAMPLE'
            os_directory = '/home/${unprivileged_user}'
            expect_msg = 'yes'
            msg_content = 'Can\'t read path'
        - block_dev:
            only esx_70
            only dest_json,local
            main_vm = VM_NAME_ESX70_RHEL8_V2V_EXAMPLE
            checkpoint = "block_dev"
            os_directory = '/var/lib/libvirt/images/'
            json_disk_pattern = 'mydisk%{DiskNo}'
            variants:
                - small:
                    only negative_test
                    block_count = 103
                - large:
                    block_count = 1800
        - without_ip_option:
            only esx_67
            main_vm = VM_NAME_RHEL7_V2V_EXAMPLE
            cmd_has_ip = 'no'
            interaction_run = 'yes'
        - vmx_filename:
            only esx_67
            main_vm = VM_NAME_VMX_FILENAME_OPTIONAL_V2V_EXAMPLE
        - luks:
            interaction_run = 'yes'
            skip_vm_check = yes
            skip_reason = 'luks encryped, cannot boots up without password'
            variants:
                - only_root_luks:
                    version_required = "[virt-v2v-2.0.4-1,)"
                    only esx_70
                    main_vm = VM_NAME_ONLY_ROOT_LUKS_V2V_EXAMPLE
                    luks_password = LUKS_PASSWORD1
                - swap_3luks:
                    only esx_67
                    main_vm = VM_NAME_SWAP_3LUKS_V2V_EXAMPLE
                    luks_password = LUKS_PASSWORD1
                - swap_luks:
                    only esx_67
                    main_vm = VM_NAME_SWAP_LUKS_V2V_EXAMPLE
                    luks_password = LUKS_PASSWORD1
                - root_swap_2luks:
                    only esx_67
                    main_vm = VM_NAME_ROOT_SWAP_2LUKS_V2V_EXAMPLE
                    luks_password = LUKS_PASSWORD1
                # set interaction to 'no' will fail because it requires to run in shell env.
                - keys_from_stdin:
                    only esx_67
                    main_vm = VM_NAME_SWAP_3LUKS_V2V_EXAMPLE
                    luks_password = LUKS_PASSWORD1
                    v2v_opts = ' --keys-from-stdin'
                    env_settings = "echo -e '${luks_password}\n${luks_password}\n${luks_password}\n${luks_password}\n' |"
                    expect_msg = 'no'
                    msg_content = 'Enter key or passphrase'
        - tang_clevis_luks:
            only esx_70
            version_required = "[virt-v2v-2.0.7-2,)"
            main_vm = VM_NAME_CLEVIS_LUKS_V2V_EXAMPLE
            luks_partition = VM_LUKS_PARTITION_EXAMPLE
            v2v_opts = "--key "${luks_partition}":clevis"
        - logs:
            only esx_67
            main_vm = VM_NAME_ESX_DEFAULT_V2V_EXAMPLE
            variants:
                 - open_source:
                    checkpoint = 'invalid_source'
                    only negative_test
                    expect_msg = 'yes'
                    msg_content = 'Opening the source|Setting up the source'
                    variants:
                        - vcenter_ip:
                            invalid_vpx_hostname = '1.2.3.4'
                        - esxi_ip:
                            invalid_esx_hostname = '1.2.3.4'
        - bandwidth:
            only esx_70
            v2v_debug = force_on
            checkpoint = "bandwidth"
            dynamic_speeds = "209715200"
            bandwidth_file = "/var/tmp/v2v_bandwidth_file"
            v2v_opts = "--bandwidth=100M --bandwidth-file ${bandwidth_file}"
            expect_msg = 'yes'
            msg_content = 'rate=100M%rate-file=${bandwidth_file}%rate adjusted from 104857600 to 209715200'
            main_vm = VM_NAME_ESX70_RHEL8_V2V_EXAMPLE
        - bandwidth_file_not_exist:
            only esx_70
            bandwidth_file = "/var/tmp/v2v_bandwidth_file_not_exist"
            v2v_opts = "--bandwidth-file ${bandwidth_file}"
            main_vm = VM_NAME_ESX70_RHEL8_V2V_EXAMPLE
        - buggy_selinux_context:
            only esx_67
            enable_legacy_policy = yes
            main_vm = VM_NAME_ESX_BUGGY_SELINUX_CONTEXT_V2V_EXAMPLE
        - admin_account:
            only esx_70
            vpx_username = 'vsphere.local%5cAdministrator'
            main_vm = VM_NAME_ESX70_RHEL9_V2V_EXAMPLE
            expect_msg = 'no'
            msg_content = 'nbdkit:.*?503 Service Unavailable'
        - keys:
            only esx_67
            main_vm = VM_NAME_SWAP_3LUKS_V2V_EXAMPLE
            checkpoint = 'luks_dev_keys'
            variants:
                - valid:
                    luks_keys = LUkS_DEV_KEYS
                    luks_password = LUKS_PASSWORD1
                    skip_vm_check = yes
                    skip_reason = 'luks encryped, cannot boots up without password'
                - invalid:
                    only negative_test
                    variants:
                        - pwd:
                            luks_keys = LUkS_DEV_INVALID_KEYS_PWD
                            expect_msg = 'yes'
                            msg_content = 'virt-v2v: could not find key to open LUKS encrypted'
                        - pwd_file:
                            checkpoint = 'luks_dev_keys,invalid_pwd_file'
                            luks_keys = LUkS_DEV_INVALID_KEYS_FILE
                            expect_msg = 'yes'
                            msg_content = 'virt-v2v: fopen: \S+: No such file or directory'
        - win_bitlocker:
            only esx_70
            version_required = "[virt-v2v-1.42.0-15,)"
            checkpoint = 'luks_dev_keys'
            main_vm = VM_NAME_WIN_BITLOCKER_V2V_EXAMPLE
            luks_keys = LUKS_WIN_BIT_LOCKER_DEV_KEYS
            skip_vm_check = yes
            skip_reason = 'luks encryped, cannot boots up without password'
        - cve_2022_2211:
            only esx_70
            only dest_local
            shell = yes
            checkpoint = 'cve_2022_2211'
            main_vm = VM_NAME_WIN_BITLOCKER_V2V_EXAMPLE
            luks_keys = LUKS_WIN_BIT_LOCKER_DEV_KEYS
        - invalid_mac_ip:
            only esx_67
            only negative_test
            version_required = "[virt-v2v-1.42.0-6,)"
            main_vm = VM_NAME_RHEL8_V2V_EXAMPLE
            variants:
                - addr:
                    v2v_opts = '--mac 00:50:56:ac:cd:56:ip:invalid_ip_addr'
                    expect_msg = 'yes'
                    msg_content = 'cannot parse --mac ip .*?: doesn’t look like .*? is an IP address'
                - prefix:
                    v2v_opts = '--mac 00:50:56:ac:cd:56:ip:192.168.1.1,192.168.1.2,129,10.1.1.1'
                    expect_msg = 'yes'
                    msg_content = 'virt-v2v: error: --mac ip prefix length field is out of range'
        - no_space:
            only esx_70
            only negative_test
            main_vm = VM_NAME_NO_SPACE_V2V_EXAMPLE
            msg_content = "virt-v2v: error: not enough free space for conversion on filesystem"
            expect_msg = yes
        - inodes:
            only esx_70
            version_required = "[virt-v2v-1.45.1-1,)"
            variants:
                - more_inodes:
                    main_vm = VM_NAME_MORE_INODES_V2V_EXAMPLE
                - less_inodes:
                    only negative_test
                    expect_msg = 'yes'
                    msg_content = 'virt-v2v: error: not enough available inodes for conversion on filesystem'
                    main_vm = VM_NAME_LESS_INODES_V2V_EXAMPLE
        - gt_16_disks:
            only esx_70
            main_vm = 'VM_NAME_ESX_GT_16_DISKS_V2V_EXAMPLE'
        - must_ip:
            only esx_67
            only it_default
            only negative_test
            version_required = "[virt-v2v-1.45.98-1,)"
            main_vm = VM_NAME_ESX_UEFI_WINDOWS_V2V_EXAMPLE
            msg_content = 'virt-v2v: error: -i libvirt: expecting -ip passwordfile parameter'
            expect_msg = yes
            cmd_has_ip = 'no'
        - nonexist_iso:
            only esx_70
            version_requried = "[libvirt-7.0.0-1,)"
            main_vm = VM_NAME_ESX70_NONEXIST_ISO_V2V_EXAMPLE
        - no_useless_info:
            only esx_67
            version_required = '[nbdkit-server-1.12.5-1,)'
            main_vm = VM_NAME_RESUME_MAPPER_V2V_EXAMPLE
            expect_msg = 'no'
            msg_content = 'Exception AttributeError'
        - partionless_dev:
            only esx_67
            main_vm = VM_NAME_ESX67_PARTIONLESS_DEV_V2V_EXAMPLE
            msg_content = "virt-v2v: error: .*? inspect_os:"
            expect_msg = no
            skip_vm_check = yes
            skip_reason = 'special guest pariton and cannot get IP automatically'
        - no_ovirtsdk4_pkg:
            only esx_67
            only negative_test
            only rhev.rhv_upload
            checkpoint = 'ovirtsdk4_pkg'
            main_vm = VM_NAME_RHEL8_V2V_EXAMPLE
            msg_content = "virt-v2v: error: the Python module ‘ovirtsdk4’ could not be loaded"
            expect_msg = yes
        - rpmsave:
            only esx_67
            main_vm = VM_NAME_ESX67_RPMSAVE_V2V_EXAMPLE
        - invalid_vddk_thumbprint:
            only esx_70
            only negative_test
            only it_vddk
            version_required = "[nbdkit-1.30.8-1,)"
            main_vm = VM_NAME_ESX70_RHEL8_V2V_EXAMPLE
            vddk_thumbprint = 'AA:2B:AD'
            msg_content_yes = "nbdkit: vddk[1]: error: Please verify whether the "thumbprint" parameter"
        - non_admin_user:
            only esx_80
            main_vm = VM_NAME_NON_ADMIN_V2V_EXAMPLE
            vpx_username = VMWARE_NON_ADMIN_USER_EXAMPLE
        - rocky_linux:
            only esx_80
            version_required = "[virt-v2v-2.2.0-5.el9,)"
            variants:
                - rocky8:
                    main_vm = VM_NAME_ESX80_ROCKY8_V2V_EXAMPLE
                - rocky9:
                    main_vm = VM_NAME_ESX80_ROCKY9_V2V_EXAMPLE
        - multi_specification:
            only esx_80
            version_required = "[virt-v2v-1.42.0-22.el8_8,)"
            main_vm = VM_NAME_ESX80_MULTI_SPEC_V2V_EXAMPLE
<<<<<<< HEAD
        - no_vpx_username:
            only esx_80
            only it_default
            only negative_test
            version_required = "[libvirt-9.3.0-1.el9,)"
            main_vm = VM_NAME_NON_ADMIN_V2V_EXAMPLE
            msg_content = 'virt-v2v: error: exception: libvirt: VIR_ERR_AUTH_FAILED: VIR_FROM_AUTH: authentication failed: Username request failed'
            expect_msg = yes
            vpx_no_username = True
=======
        - invalid_os_storage:
            only esx_80
            only negative_test
            only rhev.rhv_upload
            version_required = "[virt-v2v-2.3.4-1.el9,)"
            main_vm = VM_NAME_ESX80_WIN11_V2V_EXAMPLE
            os_storage_name = NFS_STORAGE_NAME_V2V_EXAMPLE+'*'
>>>>>>> 54510bd3
    variants:
        - positive_test:
            status_error = 'no'
        - negative_test:
            status_error = 'yes'
<<<<<<< HEAD
            only option_root.single,invalid_rhv_pem,no-copy-illegal,system_rhv_pem.unset,logs.open_source,keys.invalid,invalid_mac_ip,block_dev.small,no_space,inodes.less_inodes,windows.external_poweroff,must_ip,no_ovirtsdk4_pkg,vddk_errors_41_disks,invalid_vddk_thumbprint,no_vpx_username
=======
            only option_root.single,invalid_rhv_pem,no-copy-illegal,system_rhv_pem.unset,logs.open_source,keys.invalid,invalid_mac_ip,block_dev.small,no_space,inodes.less_inodes,windows.external_poweroff,must_ip,no_ovirtsdk4_pkg,vddk_errors_41_disks,invalid_vddk_thumbprint,invalid_os_storage
>>>>>>> 54510bd3
<|MERGE_RESOLUTION|>--- conflicted
+++ resolved
@@ -836,7 +836,6 @@
             only esx_80
             version_required = "[virt-v2v-1.42.0-22.el8_8,)"
             main_vm = VM_NAME_ESX80_MULTI_SPEC_V2V_EXAMPLE
-<<<<<<< HEAD
         - no_vpx_username:
             only esx_80
             only it_default
@@ -846,7 +845,6 @@
             msg_content = 'virt-v2v: error: exception: libvirt: VIR_ERR_AUTH_FAILED: VIR_FROM_AUTH: authentication failed: Username request failed'
             expect_msg = yes
             vpx_no_username = True
-=======
         - invalid_os_storage:
             only esx_80
             only negative_test
@@ -854,14 +852,9 @@
             version_required = "[virt-v2v-2.3.4-1.el9,)"
             main_vm = VM_NAME_ESX80_WIN11_V2V_EXAMPLE
             os_storage_name = NFS_STORAGE_NAME_V2V_EXAMPLE+'*'
->>>>>>> 54510bd3
     variants:
         - positive_test:
             status_error = 'no'
         - negative_test:
             status_error = 'yes'
-<<<<<<< HEAD
-            only option_root.single,invalid_rhv_pem,no-copy-illegal,system_rhv_pem.unset,logs.open_source,keys.invalid,invalid_mac_ip,block_dev.small,no_space,inodes.less_inodes,windows.external_poweroff,must_ip,no_ovirtsdk4_pkg,vddk_errors_41_disks,invalid_vddk_thumbprint,no_vpx_username
-=======
-            only option_root.single,invalid_rhv_pem,no-copy-illegal,system_rhv_pem.unset,logs.open_source,keys.invalid,invalid_mac_ip,block_dev.small,no_space,inodes.less_inodes,windows.external_poweroff,must_ip,no_ovirtsdk4_pkg,vddk_errors_41_disks,invalid_vddk_thumbprint,invalid_os_storage
->>>>>>> 54510bd3
+            only option_root.single,invalid_rhv_pem,no-copy-illegal,system_rhv_pem.unset,logs.open_source,keys.invalid,invalid_mac_ip,block_dev.small,no_space,inodes.less_inodes,windows.external_poweroff,must_ip,no_ovirtsdk4_pkg,vddk_errors_41_disks,invalid_vddk_thumbprint,invalid_os_storage,no_vpx_username